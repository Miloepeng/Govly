FROM python:3.11-slim

# Install system dependencies
RUN apt-get update && apt-get install -y \
    tesseract-ocr \
    tesseract-ocr-vie \
    poppler-utils \
    && rm -rf /var/lib/apt/lists/*

WORKDIR /app

# Copy requirements first for better caching
<<<<<<< HEAD
COPY requirements.txt .
RUN pip install --no-cache-dir -r requirements.txt
=======
COPY requirements.txt requirements.docker.txt ./
RUN pip install --no-cache-dir -r requirements.docker.txt
>>>>>>> eef37f64

# Copy application code
COPY . .

# Create non-root user for security
RUN useradd -m -u 1000 appuser && chown -R appuser:appuser /app
USER appuser

EXPOSE 8000

# Use environment variable with fallback
CMD exec uvicorn main:app --host 0.0.0.0 --port ${PORT:-8000}

<|MERGE_RESOLUTION|>--- conflicted
+++ resolved
@@ -10,13 +10,8 @@
 WORKDIR /app
 
 # Copy requirements first for better caching
-<<<<<<< HEAD
-COPY requirements.txt .
-RUN pip install --no-cache-dir -r requirements.txt
-=======
 COPY requirements.txt requirements.docker.txt ./
 RUN pip install --no-cache-dir -r requirements.docker.txt
->>>>>>> eef37f64
 
 # Copy application code
 COPY . .
